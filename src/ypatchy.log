<<<<<<< HEAD
 Process input file psnid.cra 
 Will create output file: psnid.f 

   Parse file: psnid.cra  (125 lines) 
	 Define patchy flag  'LINUX'  
	 Define patchy flag  'PSNID'  
	 Define COM PATCH = SNCOM  in file=psnid.cra 
	 Define EXE PATCH = SNANA  in file=psnid.cra 
   Parse file: snana.lnk  (39329 lines) 
	 Found defined PATCH = 'SNCOM'  in file=snana.lnk 
	 Found defined PATCH = 'SNANA'  in file=snana.lnk 
	 Define EXE PATCH = SNMAIN  in file=snana.lnk 
	 Define EXE PATCH = SNUTIL  in file=snana.lnk 
	 Define EXE PATCH = SNTABLE  in file=snana.lnk 
	 Define EXE PATCH = FITPKMJD  in file=snana.lnk 
	 Define EXE PATCH = SPLINE  in file=snana.lnk 
	 Found defined PATCH = 'SNMAIN'  in file=snana.lnk 
	 Found defined PATCH = 'SNUTIL'  in file=snana.lnk 
	 Found defined PATCH = 'SNTABLE'  in file=snana.lnk 
	 Found undefined PATCH  = 'CALIB'  in file=snana.lnk 
	 Found defined PATCH = 'SPLINE'  in file=snana.lnk 
	 Found defined PATCH = 'FITPKMJD'  in file=snana.lnk 
	 Found undefined PATCH  = 'TESTFUNS'  in file=snana.lnk 
	 Found undefined PATCH  = 'FITUTIL'  in file=snana.lnk 
	 Define COM PATCH = FITCOM  in file=psnid.cra 
	 Define EXE PATCH = PLOTPREP  in file=psnid.cra 
   Parse file: snlc_fit.lnk  (19176 lines) 
	 Found defined PATCH = 'FITCOM'  in file=snlc_fit.lnk 
	 Found undefined PATCH  = 'FITCODE'  in file=snlc_fit.lnk 
	 Found undefined PATCH  = 'SNTABFIT'  in file=snlc_fit.lnk 
	 Found undefined PATCH  = 'HFUNS'  in file=snlc_fit.lnk 
	 Define COM PATCH = PIDCOM  in file=psnid.cra 
	 Define EXE PATCH = PIDCODE  in file=psnid.cra 
   Parse file: psnid.lnk  (1484 lines) 
	 Found defined PATCH = 'PIDCOM'  in file=psnid.lnk 
	 Found defined PATCH = 'PIDCODE'  in file=psnid.lnk 
	 Define COM PATCH = USRCOM  in file=psnid.cra 
	 Define EXE PATCH = USRCODE  in file=psnid.cra 
	 Found defined PATCH = 'USRCOM'  in file=psnid.cra 
	 Found defined PATCH = 'USRCODE'  in file=psnid.cra 

 Open output file: psnid.f 

 Done writing 310349 fortran lines with 
	 227  DECKs 
	 47  KEEPs 
	 9    defined +SELFs --> included.
	 75  undefined +SELFs --> ignored. 
=======
 Process input file kcordump.cra 
 Will create output file: kcordump.f 

   Parse file: kcordump.cra  (433 lines) 
	 Define patchy flag  'LINUX'  
	 Define patchy flag  'R4KCOR'  
	 Define COM PATCH = SNCOM  in file=kcordump.cra 
   Parse file: snana.lnk  (39329 lines) 
	 Found defined PATCH = 'SNCOM'  in file=snana.lnk 
	 Found undefined PATCH  = 'SNANA'  in file=snana.lnk 
	 Found undefined PATCH  = 'SNMAIN'  in file=snana.lnk 
	 Found undefined PATCH  = 'SNUTIL'  in file=snana.lnk 
	 Found undefined PATCH  = 'SNTABLE'  in file=snana.lnk 
	 Found undefined PATCH  = 'CALIB'  in file=snana.lnk 
	 Found undefined PATCH  = 'SPLINE'  in file=snana.lnk 
	 Found undefined PATCH  = 'FITPKMJD'  in file=snana.lnk 
	 Found undefined PATCH  = 'TESTFUNS'  in file=snana.lnk 
	 Found undefined PATCH  = 'FITUTIL'  in file=snana.lnk 
	 Define COM PATCH = KCORDUMP  in file=kcordump.cra 
	 Define EXE PATCH = KCORDUMP  in file=kcordump.cra 
	 Found defined PATCH = 'KCORDUMP'  in file=kcordump.cra 

 Open output file: kcordump.f 

 Done writing 5901 fortran lines with 
	 4  DECKs 
	 32  KEEPs 
	 6    defined +SELFs --> included.
	 69  undefined +SELFs --> ignored. 
>>>>>>> 79406d52
<|MERGE_RESOLUTION|>--- conflicted
+++ resolved
@@ -1,53 +1,3 @@
-<<<<<<< HEAD
- Process input file psnid.cra 
- Will create output file: psnid.f 
-
-   Parse file: psnid.cra  (125 lines) 
-	 Define patchy flag  'LINUX'  
-	 Define patchy flag  'PSNID'  
-	 Define COM PATCH = SNCOM  in file=psnid.cra 
-	 Define EXE PATCH = SNANA  in file=psnid.cra 
-   Parse file: snana.lnk  (39329 lines) 
-	 Found defined PATCH = 'SNCOM'  in file=snana.lnk 
-	 Found defined PATCH = 'SNANA'  in file=snana.lnk 
-	 Define EXE PATCH = SNMAIN  in file=snana.lnk 
-	 Define EXE PATCH = SNUTIL  in file=snana.lnk 
-	 Define EXE PATCH = SNTABLE  in file=snana.lnk 
-	 Define EXE PATCH = FITPKMJD  in file=snana.lnk 
-	 Define EXE PATCH = SPLINE  in file=snana.lnk 
-	 Found defined PATCH = 'SNMAIN'  in file=snana.lnk 
-	 Found defined PATCH = 'SNUTIL'  in file=snana.lnk 
-	 Found defined PATCH = 'SNTABLE'  in file=snana.lnk 
-	 Found undefined PATCH  = 'CALIB'  in file=snana.lnk 
-	 Found defined PATCH = 'SPLINE'  in file=snana.lnk 
-	 Found defined PATCH = 'FITPKMJD'  in file=snana.lnk 
-	 Found undefined PATCH  = 'TESTFUNS'  in file=snana.lnk 
-	 Found undefined PATCH  = 'FITUTIL'  in file=snana.lnk 
-	 Define COM PATCH = FITCOM  in file=psnid.cra 
-	 Define EXE PATCH = PLOTPREP  in file=psnid.cra 
-   Parse file: snlc_fit.lnk  (19176 lines) 
-	 Found defined PATCH = 'FITCOM'  in file=snlc_fit.lnk 
-	 Found undefined PATCH  = 'FITCODE'  in file=snlc_fit.lnk 
-	 Found undefined PATCH  = 'SNTABFIT'  in file=snlc_fit.lnk 
-	 Found undefined PATCH  = 'HFUNS'  in file=snlc_fit.lnk 
-	 Define COM PATCH = PIDCOM  in file=psnid.cra 
-	 Define EXE PATCH = PIDCODE  in file=psnid.cra 
-   Parse file: psnid.lnk  (1484 lines) 
-	 Found defined PATCH = 'PIDCOM'  in file=psnid.lnk 
-	 Found defined PATCH = 'PIDCODE'  in file=psnid.lnk 
-	 Define COM PATCH = USRCOM  in file=psnid.cra 
-	 Define EXE PATCH = USRCODE  in file=psnid.cra 
-	 Found defined PATCH = 'USRCOM'  in file=psnid.cra 
-	 Found defined PATCH = 'USRCODE'  in file=psnid.cra 
-
- Open output file: psnid.f 
-
- Done writing 310349 fortran lines with 
-	 227  DECKs 
-	 47  KEEPs 
-	 9    defined +SELFs --> included.
-	 75  undefined +SELFs --> ignored. 
-=======
  Process input file kcordump.cra 
  Will create output file: kcordump.f 
 
@@ -76,5 +26,4 @@
 	 4  DECKs 
 	 32  KEEPs 
 	 6    defined +SELFs --> included.
-	 69  undefined +SELFs --> ignored. 
->>>>>>> 79406d52
+	 69  undefined +SELFs --> ignored. 