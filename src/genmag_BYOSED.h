// Created Sep 2018

// define pre-processor command to use python interface
<<<<<<< HEAD
#define USE_PYTHON    
=======
#define USE_PYTHONxxx     
>>>>>>> 0a6c7c54

// ===========================================
// global variables

#define MXLAM_BYOSED  10000  // max wave bins to define SED
#define MXPAR_BYOSED     10  // max number of params to describe SED
#define MXHOSTPAR_BYOSED 20  // max number of items in NAMES_HOSTPAR

// store inputs from init_genmag_BYOSED (RK - Jul 12 2019)
struct {
  char *PATH, *ARGLIST, *NAMES_HOSTPAR ;
  char *NAME_ARRAY_HOSTPAR[MXHOSTPAR_BYOSED] ;
  int  OPTMASK;
} INPUTS_BYOSED ;


struct {
  int NLAM;           // number of bins in SED
  double *LAM, *SED;  // SED
  int LAST_EXTERNAL_ID ;

  int    NPAR ;
  char   **PARNAME;    // par names set during init stage
  double *PARVAL;      // par values update for each SED
} Event_BYOSED ;


// ===========================================
// function declarations
void init_genmag_BYOSED(char *PATH_VERSION, int OPTMASK, char *ARGLIST, 
			char *NAMES_HOSTPAR ) ;

void genmag_BYOSED(int EXTERNAL_ID, double zHEL, double MU, 
		   double MWEBV, int NHOSTPAR, double *HOSTPAR_LIST,
		   int IFILT, int NOBS, double *TOBS_list, 
		   double *MAGOBS_list, double *MAGERR_list );

int  fetchParNames_BYOSED(char **parNameList);
void fetchParVal_BYOSED(double *parVal);
void fetchSED_BYOSED(int EXTERNAL_ID, int NEWEVT_FLAG, double Tobs, int MXLAM, 
		     double *HOSTPAR_LIST, int *NLAM, double *LAM, double *FLUX,
		     char *pyFORMAT_STRING_HOSTPAR);

void INTEG_zSED_BYOSED(int OPT_SPEC, int IFILT_OBS, double Tobs, 
		       double zHEL, double x0,
		       double RV, double AV,
		       int NLAM, double *LAM, double *SED,
		       double *Finteg, double *Fspec );

// return spectrum for spectrograph
void genSpec_BYOSED(double Tobs, double z, double MU, double MWEBV,
		    double RV_host, double AV_host, // (I)		     
		    double *GENFLUX_LIST,         // (O) fluxGen per bin 
		    double *GENMAG_LIST );        // (O) magGen per bin

void read_SALT2_template0(void); // for debug only (no python)
<|MERGE_RESOLUTION|>--- conflicted
+++ resolved
@@ -1,11 +1,8 @@
 // Created Sep 2018
 
 // define pre-processor command to use python interface
-<<<<<<< HEAD
-#define USE_PYTHON    
-=======
 #define USE_PYTHONxxx     
->>>>>>> 0a6c7c54
+
 
 // ===========================================
 // global variables
