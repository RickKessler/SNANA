--- conflicted
+++ resolved
@@ -398,11 +398,7 @@
 
 # --------------------------
 
-<<<<<<< HEAD
-all: defineOutputFlags makeDirs $(FPP_EXECUTABLES) $(LIBSNANA)  $(LIBSNFIT)  $(EXECUTABLES)
-=======
 all: set_Cpreproc_flags makeDirs $(FPP_EXECUTABLES) $(LIBSNANA)  $(LIBSNFIT)  $(EXECUTABLES)
->>>>>>> 3a23a192
 
 
 install :
@@ -419,11 +415,7 @@
 # -----------------------------------
 # set define statements in sntools_output.c to pick HBOOK and/or ROOT
 # based on existance of $CERN_DIR and $ROOT_DIR.
-<<<<<<< HEAD
-defineOutputFlags :
-=======
 set_Cpreproc_flags :
->>>>>>> 3a23a192
 	$(UTIL)/set_Cpreproc_flags.py
 
 # May 3 2019: create blank dirs that are not in Git
